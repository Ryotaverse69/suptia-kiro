{
  "name": "@suptia/web",
  "version": "0.1.0",
  "private": true,
  "scripts": {
    "dev": "next dev",
    "build": "next build",
    "start": "next start",
    "test": "vitest run",
    "test:watch": "vitest",
    "lint": "next lint",
    "format": "prettier --write .",
    "format:check": "prettier . --check",
    "typecheck": "tsc --noEmit"
  },
  "dependencies": {
    "next": "14.2.5",
    "react": "^18.2.0",
    "react-dom": "^18.2.0",
<<<<<<< HEAD
    "server-only": "^0.0.1"
=======
    "@sanity/client": "^7.8.2",
    "@sanity/vision": "^4.3.0",
    "groq": "^4.3.0",
    "sanity": "^3.99.0"
>>>>>>> 1e02bc03
  },
  "devDependencies": {
    "@testing-library/jest-dom": "^6.1.5",
    "@testing-library/react": "^14.1.2",
    "@types/node": "^20.10.0",
    "@types/react": "^18.2.0",
    "@types/react-dom": "^18.2.0",
    "@vitejs/plugin-react": "^4.2.0",
    "eslint": "^8.55.0",
    "eslint-config-next": "14.0.4",
    "jsdom": "^23.0.1",
    "prettier": "^3.1.0",
    "typescript": "^5.0.0",
    "vitest": "^1.0.4"
  }
}<|MERGE_RESOLUTION|>--- conflicted
+++ resolved
@@ -17,27 +17,23 @@
     "next": "14.2.5",
     "react": "^18.2.0",
     "react-dom": "^18.2.0",
-<<<<<<< HEAD
-    "server-only": "^0.0.1"
-=======
     "@sanity/client": "^7.8.2",
     "@sanity/vision": "^4.3.0",
     "groq": "^4.3.0",
     "sanity": "^3.99.0"
->>>>>>> 1e02bc03
   },
   "devDependencies": {
-    "@testing-library/jest-dom": "^6.1.5",
-    "@testing-library/react": "^14.1.2",
     "@types/node": "^20.10.0",
     "@types/react": "^18.2.0",
     "@types/react-dom": "^18.2.0",
+    "typescript": "^5.0.0",
+    "vitest": "^1.0.4",
+    "@testing-library/react": "^14.1.2",
+    "@testing-library/jest-dom": "^6.1.5",
     "@vitejs/plugin-react": "^4.2.0",
+    "jsdom": "^23.0.1",
     "eslint": "^8.55.0",
     "eslint-config-next": "14.0.4",
-    "jsdom": "^23.0.1",
-    "prettier": "^3.1.0",
-    "typescript": "^5.0.0",
-    "vitest": "^1.0.4"
+    "prettier": "^3.1.0"
   }
 }