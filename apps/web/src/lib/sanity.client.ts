// Legacy client - use sanityPublic or sanityServer instead
import { sanityPublic } from "./sanityPublic";

<<<<<<< HEAD
// Re-export for backward compatibility
export const sanity = sanityPublic;
=======
export const sanity = createClient({
  projectId: process.env.NEXT_PUBLIC_SANITY_PROJECT_ID || "dummy-project-id",
  dataset: process.env.NEXT_PUBLIC_SANITY_DATASET || "production",
  apiVersion: "2025-07-01",
  useCdn: true,
});
>>>>>>> 1e02bc03
<|MERGE_RESOLUTION|>--- conflicted
+++ resolved
@@ -1,14 +1,8 @@
-// Legacy client - use sanityPublic or sanityServer instead
-import { sanityPublic } from "./sanityPublic";
+import { createClient } from "@sanity/client";
 
-<<<<<<< HEAD
-// Re-export for backward compatibility
-export const sanity = sanityPublic;
-=======
 export const sanity = createClient({
   projectId: process.env.NEXT_PUBLIC_SANITY_PROJECT_ID || "dummy-project-id",
   dataset: process.env.NEXT_PUBLIC_SANITY_DATASET || "production",
   apiVersion: "2025-07-01",
   useCdn: true,
-});
->>>>>>> 1e02bc03
+});